use crate::common::util::*;
#[cfg(not(windows))]
use std::os::unix::fs::PermissionsExt;
#[cfg(not(windows))]
extern crate libc;
#[cfg(not(windows))]
use self::libc::{mode_t, umask};

static TEST_DIR1: &str = "mkdir_test1";
static TEST_DIR2: &str = "mkdir_test2";
static TEST_DIR3: &str = "mkdir_test3";
static TEST_DIR4: &str = "mkdir_test4/mkdir_test4_1";
static TEST_DIR5: &str = "mkdir_test5/mkdir_test5_1";
static TEST_DIR6: &str = "mkdir_test6";
static TEST_FILE7: &str = "mkdir_test7";
static TEST_DIR8: &str = "mkdir_test8/mkdir_test8_1/mkdir_test8_2";
static TEST_DIR9: &str = "mkdir_test9/../mkdir_test9_1/../mkdir_test9_2";
<<<<<<< HEAD
static TEST_DIR10: &str = "mkdir_test10";
=======
static TEST_DIR10: &str = "mkdir_test10/.";
static TEST_DIR11: &str = "mkdir_test11/..";
>>>>>>> 5b09008f

#[test]
fn test_mkdir_mkdir() {
    new_ucmd!().arg(TEST_DIR1).succeeds();
}

#[test]
fn test_mkdir_verbose() {
    let expected = "mkdir: created directory 'mkdir_test1'\n";
    new_ucmd!()
        .arg(TEST_DIR1)
        .arg("-v")
        .run()
        .stdout_is(expected);
}

#[test]
fn test_mkdir_dup_dir() {
    let scene = TestScenario::new(util_name!());
    scene.ucmd().arg(TEST_DIR2).succeeds();
    scene.ucmd().arg(TEST_DIR2).fails();
}

#[test]
fn test_mkdir_mode() {
    new_ucmd!().arg("-m").arg("755").arg(TEST_DIR3).succeeds();
}

#[test]
fn test_mkdir_parent() {
    let scene = TestScenario::new(util_name!());
    scene.ucmd().arg("-p").arg(TEST_DIR4).succeeds();
    scene.ucmd().arg("-p").arg(TEST_DIR4).succeeds();
    scene.ucmd().arg("--parent").arg(TEST_DIR4).succeeds();
    scene.ucmd().arg("--parents").arg(TEST_DIR4).succeeds();
}

#[test]
fn test_mkdir_no_parent() {
    new_ucmd!().arg(TEST_DIR5).fails();
}

#[test]
fn test_mkdir_dup_dir_parent() {
    let scene = TestScenario::new(util_name!());
    scene.ucmd().arg(TEST_DIR6).succeeds();
    scene.ucmd().arg("-p").arg(TEST_DIR6).succeeds();
}

#[test]
fn test_mkdir_dup_file() {
    let scene = TestScenario::new(util_name!());
    scene.fixtures.touch(TEST_FILE7);
    scene.ucmd().arg(TEST_FILE7).fails();

    // mkdir should fail for a file even if -p is specified.
    scene.ucmd().arg("-p").arg(TEST_FILE7).fails();
}

#[test]
#[cfg(not(windows))]
fn test_symbolic_mode() {
    let (at, mut ucmd) = at_and_ucmd!();

    ucmd.arg("-m").arg("a=rwx").arg(TEST_DIR1).succeeds();
    let perms = at.metadata(TEST_DIR1).permissions().mode();
    assert_eq!(perms, 0o40777);
}

#[test]
#[cfg(not(windows))]
fn test_symbolic_alteration() {
    let (at, mut ucmd) = at_and_ucmd!();

    ucmd.arg("-m").arg("-w").arg(TEST_DIR1).succeeds();
    let perms = at.metadata(TEST_DIR1).permissions().mode();
    assert_eq!(perms, 0o40555);
}

#[test]
#[cfg(not(windows))]
fn test_multi_symbolic() {
    let (at, mut ucmd) = at_and_ucmd!();

    ucmd.arg("-m")
        .arg("u=rwx,g=rx,o=")
        .arg(TEST_DIR1)
        .succeeds();
    let perms = at.metadata(TEST_DIR1).permissions().mode();
    assert_eq!(perms, 0o40750);
}

#[test]
fn test_recursive_reporting() {
    new_ucmd!()
        .arg("-p")
        .arg("-v")
        .arg(TEST_DIR8)
        .succeeds()
        .stdout_contains("created directory 'mkdir_test8'")
        .stdout_contains("created directory 'mkdir_test8/mkdir_test8_1'")
        .stdout_contains("created directory 'mkdir_test8/mkdir_test8_1/mkdir_test8_2'");
    new_ucmd!().arg("-v").arg(TEST_DIR8).fails().no_stdout();
    new_ucmd!()
        .arg("-p")
        .arg("-v")
        .arg(TEST_DIR9)
        .succeeds()
        .stdout_contains("created directory 'mkdir_test9'")
        .stdout_contains("created directory 'mkdir_test9/../mkdir_test9_1'")
        .stdout_contains("created directory 'mkdir_test9/../mkdir_test9_1/../mkdir_test9_2'");
}

#[test]
<<<<<<< HEAD
#[cfg(not(windows))]
fn test_umask_compliance() {
    fn test_single_case(umask_set: mode_t) {
        let (at, mut ucmd) = at_and_ucmd!();

        let original_umask = unsafe { umask(umask_set) };

        ucmd.arg(TEST_DIR10).succeeds();
        let perms = at.metadata(TEST_DIR10).permissions().mode() as mode_t;

        assert_eq!(perms, (!umask_set & 0o0777) + 0o40000); // before compare, add the set GUID, UID bits
        unsafe {
            umask(original_umask);
        } // set umask back to original
    }

    for i in 0o0..0o777 {
        // tests all permission combinations
        test_single_case(i);
    }
=======
fn test_mkdir_trailing_dot() {
    let scene2 = TestScenario::new("ls");
    new_ucmd!()
        .arg("-p")
        .arg("-v")
        .arg("mkdir_test10-2")
        .succeeds();

    new_ucmd!()
        .arg("-p")
        .arg("-v")
        .arg(TEST_DIR10)
        .succeeds()
        .stdout_contains("created directory 'mkdir_test10'");

    new_ucmd!()
        .arg("-p")
        .arg("-v")
        .arg(TEST_DIR11)
        .succeeds()
        .stdout_contains("created directory 'mkdir_test11'");
    let result = scene2.cmd("ls").arg("-al").run();
    println!("ls dest {}", result.stdout_str());
>>>>>>> 5b09008f
}<|MERGE_RESOLUTION|>--- conflicted
+++ resolved
@@ -15,12 +15,10 @@
 static TEST_FILE7: &str = "mkdir_test7";
 static TEST_DIR8: &str = "mkdir_test8/mkdir_test8_1/mkdir_test8_2";
 static TEST_DIR9: &str = "mkdir_test9/../mkdir_test9_1/../mkdir_test9_2";
-<<<<<<< HEAD
-static TEST_DIR10: &str = "mkdir_test10";
-=======
 static TEST_DIR10: &str = "mkdir_test10/.";
 static TEST_DIR11: &str = "mkdir_test11/..";
->>>>>>> 5b09008f
+static TEST_DIR12: &str = "mkdir_test12";
+
 
 #[test]
 fn test_mkdir_mkdir() {
@@ -135,28 +133,6 @@
 }
 
 #[test]
-<<<<<<< HEAD
-#[cfg(not(windows))]
-fn test_umask_compliance() {
-    fn test_single_case(umask_set: mode_t) {
-        let (at, mut ucmd) = at_and_ucmd!();
-
-        let original_umask = unsafe { umask(umask_set) };
-
-        ucmd.arg(TEST_DIR10).succeeds();
-        let perms = at.metadata(TEST_DIR10).permissions().mode() as mode_t;
-
-        assert_eq!(perms, (!umask_set & 0o0777) + 0o40000); // before compare, add the set GUID, UID bits
-        unsafe {
-            umask(original_umask);
-        } // set umask back to original
-    }
-
-    for i in 0o0..0o777 {
-        // tests all permission combinations
-        test_single_case(i);
-    }
-=======
 fn test_mkdir_trailing_dot() {
     let scene2 = TestScenario::new("ls");
     new_ucmd!()
@@ -180,5 +156,27 @@
         .stdout_contains("created directory 'mkdir_test11'");
     let result = scene2.cmd("ls").arg("-al").run();
     println!("ls dest {}", result.stdout_str());
->>>>>>> 5b09008f
+}
+
+#[test]
+#[cfg(not(windows))]
+fn test_umask_compliance() {
+    fn test_single_case(umask_set: mode_t) {
+        let (at, mut ucmd) = at_and_ucmd!();
+
+        let original_umask = unsafe { umask(umask_set) };
+
+        ucmd.arg(TEST_DIR12).succeeds();
+        let perms = at.metadata(TEST_DIR12).permissions().mode() as mode_t;
+
+        assert_eq!(perms, (!umask_set & 0o0777) + 0o40000); // before compare, add the set GUID, UID bits
+        unsafe {
+            umask(original_umask);
+        } // set umask back to original
+    }
+
+    for i in 0o0..0o777 {
+        // tests all permission combinations
+        test_single_case(i);
+    }
 }