use crate::common::util::*;

#[test]
fn test_default_80_column_wrap() {
    new_ucmd!()
        .arg("lorem_ipsum.txt")
        .run()
        .stdout_is_fixture("lorem_ipsum_80_column.expected");
}

#[test]
fn test_40_column_hard_cutoff() {
    new_ucmd!()
        .args(&["-w", "40", "lorem_ipsum.txt"])
        .run()
        .stdout_is_fixture("lorem_ipsum_40_column_hard.expected");
}

#[test]
fn test_40_column_word_boundary() {
    new_ucmd!()
        .args(&["-s", "-w", "40", "lorem_ipsum.txt"])
        .run()
        .stdout_is_fixture("lorem_ipsum_40_column_word.expected");
}

#[test]
fn test_default_wrap_with_newlines() {
    new_ucmd!()
        .arg("lorem_ipsum_new_line.txt")
        .run()
        .stdout_is_fixture("lorem_ipsum_new_line_80_column.expected");
}

#[test]
fn test_should_preserve_empty_line_without_final_newline() {
    new_ucmd!()
        .arg("-w2")
        .pipe_in("12\n\n34")
        .succeeds()
        .stdout_is("12\n\n34");
}

#[test]
fn test_should_preserve_empty_line_and_final_newline() {
    new_ucmd!()
        .arg("-w2")
        .pipe_in("12\n\n34\n")
        .succeeds()
        .stdout_is("12\n\n34\n");
}

#[test]
fn test_should_preserve_empty_lines() {
    new_ucmd!().pipe_in("\n").succeeds().stdout_is("\n");

    new_ucmd!()
        .arg("-w1")
        .pipe_in("0\n1\n\n2\n\n\n")
        .succeeds()
        .stdout_is("0\n1\n\n2\n\n\n");
}

#[test]
fn test_word_boundary_split_should_preserve_empty_lines() {
    new_ucmd!()
        .arg("-s")
        .pipe_in("\n")
        .succeeds()
        .stdout_is("\n");

    new_ucmd!()
        .args(&["-w1", "-s"])
        .pipe_in("0\n1\n\n2\n\n\n")
        .succeeds()
        .stdout_is("0\n1\n\n2\n\n\n");
}

#[test]
fn test_should_not_add_newline_when_line_less_than_fold() {
    new_ucmd!().pipe_in("1234").succeeds().stdout_is("1234");
}

#[test]
fn test_should_not_add_newline_when_line_longer_than_fold() {
    new_ucmd!()
        .arg("-w2")
        .pipe_in("1234")
        .succeeds()
        .stdout_is("12\n34");
}

#[test]
fn test_should_not_add_newline_when_line_equal_to_fold() {
    new_ucmd!()
        .arg("-w1")
        .pipe_in(" ")
        .succeeds()
        .stdout_is(" ");
}

#[test]
fn test_should_preserve_final_newline_when_line_less_than_fold() {
    new_ucmd!().pipe_in("1234\n").succeeds().stdout_is("1234\n");
}

#[test]
fn test_should_preserve_final_newline_when_line_longer_than_fold() {
    new_ucmd!()
        .arg("-w2")
        .pipe_in("1234\n")
        .succeeds()
        .stdout_is("12\n34\n");
}

#[test]
fn test_should_preserve_final_newline_when_line_equal_to_fold() {
    new_ucmd!()
        .arg("-w2")
        .pipe_in("1\n")
        .succeeds()
        .stdout_is("1\n");
}

#[test]
fn test_single_tab_should_not_add_extra_newline() {
    new_ucmd!()
        .arg("-w1")
        .pipe_in("\t")
        .succeeds()
        .stdout_is("\t");
}

#[test]
fn test_initial_tab_counts_as_8_columns() {
    new_ucmd!()
        .arg("-w8")
        .pipe_in("\t1")
        .succeeds()
        .stdout_is("\t\n1");
}

#[test]
fn test_tab_should_advance_to_next_tab_stop() {
    // tab advances the column count to the next tab stop, i.e. the width
    // of the tab varies based on the leading text
    new_ucmd!()
        .args(&["-w8", "tab_stops.input"])
        .succeeds()
        .stdout_is_fixture("tab_stops_w8.expected");
}

#[test]
fn test_all_tabs_should_advance_to_next_tab_stops() {
    new_ucmd!()
        .args(&["-w16", "tab_stops.input"])
        .succeeds()
        .stdout_is_fixture("tab_stops_w16.expected");
}

#[test]
fn test_fold_before_tab_with_narrow_width() {
    new_ucmd!()
        .arg("-w7")
        .pipe_in("a\t1")
        .succeeds()
        .stdout_is("a\n\t\n1");
}

#[test]
fn test_fold_at_word_boundary() {
    new_ucmd!()
        .args(&["-w4", "-s"])
        .pipe_in("one two")
        .succeeds()
        .stdout_is("one \ntwo");
}

#[test]
fn test_fold_at_leading_word_boundary() {
    new_ucmd!()
        .args(&["-w3", "-s"])
        .pipe_in(" aaa")
        .succeeds()
        .stdout_is(" \naaa");
}

#[test]
fn test_fold_at_word_boundary_preserve_final_newline() {
    new_ucmd!()
        .args(&["-w4", "-s"])
        .pipe_in("one two\n")
        .succeeds()
        .stdout_is("one \ntwo\n");
}

#[test]
fn test_fold_at_tab() {
    new_ucmd!()
        .arg("-w8")
        .pipe_in("a\tbbb\n")
        .succeeds()
        .stdout_is("a\t\nbbb\n");
}

#[test]
fn test_fold_after_tab() {
    new_ucmd!()
        .arg("-w10")
        .pipe_in("a\tbbb\n")
        .succeeds()
        .stdout_is("a\tbb\nb\n");
}

#[test]
fn test_fold_at_tab_as_word_boundary() {
    new_ucmd!()
        .args(&["-w8", "-s"])
        .pipe_in("a\tbbb\n")
        .succeeds()
        .stdout_is("a\t\nbbb\n");
}

#[test]
fn test_fold_after_tab_as_word_boundary() {
    new_ucmd!()
        .args(&["-w10", "-s"])
        .pipe_in("a\tbbb\n")
        .succeeds()
        .stdout_is("a\t\nbbb\n");
}

#[test]
fn test_fold_at_word_boundary_only_whitespace() {
    new_ucmd!()
        .args(&["-w2", "-s"])
        .pipe_in("    ")
        .succeeds()
        .stdout_is("  \n  ");
}

#[test]
fn test_fold_at_word_boundary_only_whitespace_preserve_final_newline() {
    new_ucmd!()
        .args(&["-w2", "-s"])
        .pipe_in("    \n")
        .succeeds()
        .stdout_is("  \n  \n");
}

#[test]
fn test_backspace_should_be_preserved() {
    new_ucmd!().pipe_in("\x08").succeeds().stdout_is("\x08");
}

#[test]
fn test_backspaced_char_should_be_preserved() {
    new_ucmd!().pipe_in("x\x08").succeeds().stdout_is("x\x08");
}

#[test]
fn test_backspace_should_decrease_column_count() {
    new_ucmd!()
        .arg("-w2")
        .pipe_in("1\x08345")
        .succeeds()
        .stdout_is("1\x0834\n5");
}

#[test]
fn test_backspace_should_not_decrease_column_count_past_zero() {
    new_ucmd!()
        .arg("-w2")
        .pipe_in("1\x08\x083456")
        .succeeds()
        .stdout_is("1\x08\x0834\n56");
}

#[test]
fn test_backspace_is_not_word_boundary() {
    new_ucmd!()
        .args(&["-w10", "-s"])
        .pipe_in("foobar\x086789abcdef")
        .succeeds()
        .stdout_is("foobar\x086789a\nbcdef");
}

#[test]
fn test_carriage_return_should_be_preserved() {
    new_ucmd!().pipe_in("\r").succeeds().stdout_is("\r");
}

#[test]
fn test_carriage_return_overwrriten_char_should_be_preserved() {
    new_ucmd!().pipe_in("x\ry").succeeds().stdout_is("x\ry");
}

#[test]
fn test_carriage_return_should_reset_column_count() {
    new_ucmd!()
        .arg("-w6")
        .pipe_in("12345\r123456789abcdef")
        .succeeds()
        .stdout_is("12345\r123456\n789abc\ndef");
}

#[test]
fn test_carriage_return_is_not_word_boundary() {
    new_ucmd!()
        .args(&["-w6", "-s"])
        .pipe_in("fizz\rbuzz\rfizzbuzz")
        .succeeds()
        .stdout_is("fizz\rbuzz\rfizzbu\nzz");
}

//
// bytewise tests

#[test]
fn test_bytewise_should_preserve_empty_line_without_final_newline() {
    new_ucmd!()
        .args(&["-w2", "-b"])
        .pipe_in("123\n\n45")
        .succeeds()
        .stdout_is("12\n3\n\n45");
}

#[test]
fn test_bytewise_should_preserve_empty_line_and_final_newline() {
    new_ucmd!()
        .args(&["-w2", "-b"])
        .pipe_in("12\n\n34\n")
        .succeeds()
        .stdout_is("12\n\n34\n");
}

#[test]
fn test_bytewise_should_preserve_empty_lines() {
    new_ucmd!()
        .arg("-b")
        .pipe_in("\n")
        .succeeds()
        .stdout_is("\n");

    new_ucmd!()
        .args(&["-w1", "-b"])
        .pipe_in("0\n1\n\n2\n\n\n")
        .succeeds()
        .stdout_is("0\n1\n\n2\n\n\n");
}

#[test]
fn test_bytewise_word_boundary_split_should_preserve_empty_lines() {
    new_ucmd!()
        .args(&["-s", "-b"])
        .pipe_in("\n")
        .succeeds()
        .stdout_is("\n");

    new_ucmd!()
        .args(&["-w1", "-s", "-b"])
        .pipe_in("0\n1\n\n2\n\n\n")
        .succeeds()
        .stdout_is("0\n1\n\n2\n\n\n");
}

#[test]
fn test_bytewise_should_not_add_newline_when_line_less_than_fold() {
    new_ucmd!()
        .arg("-b")
        .pipe_in("1234")
        .succeeds()
        .stdout_is("1234");
}

#[test]
fn test_bytewise_should_not_add_newline_when_line_longer_than_fold() {
    new_ucmd!()
        .args(&["-w2", "-b"])
        .pipe_in("1234")
        .succeeds()
        .stdout_is("12\n34");
}

#[test]
fn test_bytewise_should_not_add_newline_when_line_equal_to_fold() {
    new_ucmd!()
        .args(&["-w1", "-b"])
        .pipe_in(" ")
        .succeeds()
        .stdout_is(" ");
}

#[test]
fn test_bytewise_should_preserve_final_newline_when_line_less_than_fold() {
    new_ucmd!()
        .arg("-b")
        .pipe_in("1234\n")
        .succeeds()
        .stdout_is("1234\n");
}

#[test]
fn test_bytewise_should_preserve_final_newline_when_line_longer_than_fold() {
    new_ucmd!()
        .args(&["-w2", "-b"])
        .pipe_in("1234\n")
        .succeeds()
        .stdout_is("12\n34\n");
}

#[test]
fn test_bytewise_should_preserve_final_newline_when_line_equal_to_fold() {
    new_ucmd!()
        .args(&["-w2", "-b"])
        .pipe_in("1\n")
        .succeeds()
        .stdout_is("1\n");
}

#[test]
fn test_bytewise_single_tab_should_not_add_extra_newline() {
    new_ucmd!()
        .args(&["-w1", "-b"])
        .pipe_in("\t")
        .succeeds()
        .stdout_is("\t");
}

#[test]
fn test_tab_counts_as_one_byte() {
    new_ucmd!()
        .args(&["-w2", "-b"])
        .pipe_in("1\t2\n")
        .succeeds()
        .stdout_is("1\t\n2\n");
}

#[test]
fn test_bytewise_fold_before_tab_with_narrow_width() {
    new_ucmd!()
        .args(&["-w7", "-b"])
        .pipe_in("a\t1")
        .succeeds()
        .stdout_is("a\t1");
}

#[test]
fn test_bytewise_fold_at_word_boundary_only_whitespace() {
    new_ucmd!()
        .args(&["-w2", "-s", "-b"])
        .pipe_in("    ")
        .succeeds()
        .stdout_is("  \n  ");
}

#[test]
fn test_bytewise_fold_at_word_boundary_only_whitespace_preserve_final_newline() {
    new_ucmd!()
        .args(&["-w2", "-s", "-b"])
        .pipe_in("    \n")
        .succeeds()
        .stdout_is("  \n  \n");
}

#[test]
<<<<<<< HEAD
fn test_bytewise_backspace_should_be_preserved() {
    new_ucmd!()
        .arg("-b")
        .pipe_in("\x08")
        .succeeds()
        .stdout_is("\x08");
}

#[test]
fn test_bytewise_backspaced_char_should_be_preserved() {
    new_ucmd!()
        .arg("-b")
        .pipe_in("x\x08")
        .succeeds()
        .stdout_is("x\x08");
}

#[test]
fn test_bytewise_backspace_should_not_decrease_column_count() {
    new_ucmd!()
        .args(&["-w2", "-b"])
        .pipe_in("1\x08345")
        .succeeds()
        .stdout_is("1\x08\n34\n5");
}

#[test]
fn test_bytewise_backspace_is_not_word_boundary() {
    new_ucmd!()
        .args(&["-w10", "-s", "-b"])
        .pipe_in("foobar\x0889abcdef")
        .succeeds()
        .stdout_is("foobar\x0889a\nbcdef");
}

#[test]
fn test_bytewise_carriage_return_should_be_preserved() {
    new_ucmd!()
        .arg("-b")
        .pipe_in("\r")
        .succeeds()
        .stdout_is("\r");
}

#[test]
fn test_bytewise_carriage_return_overwrriten_char_should_be_preserved() {
    new_ucmd!()
        .arg("-b")
        .pipe_in("x\ry")
        .succeeds()
        .stdout_is("x\ry");
}

#[test]
fn test_bytewise_carriage_return_should_not_reset_column_count() {
    new_ucmd!()
        .args(&["-w6", "-b"])
        .pipe_in("12345\r123456789abcdef")
        .succeeds()
        .stdout_is("12345\r\n123456\n789abc\ndef");
}

#[test]
fn test_bytewise_carriage_return_is_not_word_boundary() {
    new_ucmd!()
        .args(&["-w6", "-s", "-b"])
        .pipe_in("fizz\rbuzz\rfizzbuzz")
        .succeeds()
        .stdout_is("fizz\rb\nuzz\rfi\nzzbuzz");
=======
fn test_obsolete_syntax() {
    new_ucmd!()
        .arg("-5")
        .arg("-s")
        .arg("space_separated_words.txt")
        .succeeds()
        .stdout_is("test1\n \ntest2\n \ntest3\n \ntest4\n \ntest5\n \ntest6\n ");
>>>>>>> c965effe
}<|MERGE_RESOLUTION|>--- conflicted
+++ resolved
@@ -464,7 +464,6 @@
 }
 
 #[test]
-<<<<<<< HEAD
 fn test_bytewise_backspace_should_be_preserved() {
     new_ucmd!()
         .arg("-b")
@@ -534,7 +533,8 @@
         .pipe_in("fizz\rbuzz\rfizzbuzz")
         .succeeds()
         .stdout_is("fizz\rb\nuzz\rfi\nzzbuzz");
-=======
+}
+#[test]
 fn test_obsolete_syntax() {
     new_ucmd!()
         .arg("-5")
@@ -542,5 +542,4 @@
         .arg("space_separated_words.txt")
         .succeeds()
         .stdout_is("test1\n \ntest2\n \ntest3\n \ntest4\n \ntest5\n \ntest6\n ");
->>>>>>> c965effe
 }